--- conflicted
+++ resolved
@@ -205,16 +205,9 @@
     def forward(self, x: torch.Tensor) -> torch.Tensor:
         mag = x.abs()
         if self.mel:
-<<<<<<< HEAD
-            if mag.ndim >= 3:
-                mag = torch.bmm(mag, self.mel_bank.repeat(mag.size(0), 1, 1))
-            else:
-                mag = torch.matmul(mag, self.mel_bank)[0]
-=======
             mag = torch.matmul(mag, self.mel_bank)
             if x.ndim <=2:
                 mag = mag[0]
->>>>>>> 4354767c
         mag = self.contrast(mag)
         mag = self.norm(mag)
         return mag
@@ -224,17 +217,9 @@
         mag = self.norm.invert(x)
         mag = self.invert_contrast(mag)
         if self.mel:
-<<<<<<< HEAD
-            if mag.ndim >= 3:
-                mag = torch.bmm(
-                    mag, self.inverse_mel_bank.repeat(mag.size(0), 1, 1))
-            else:
-                mag = torch.matmul(mag, self.inverse_mel_bank)[0]
-=======
             mag = torch.matmul(mag, self.inverse_mel_bank)[0]
             if mag.ndim <= 2:
                 mag = mag[0]
->>>>>>> 4354767c
         return mag
 
     @torch.jit.export
